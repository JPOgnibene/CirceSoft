import React, { useState, useRef, useEffect } from "react";
import {useTransformContext} from "react-zoom-pan-pinch";
//(deprecated) import Graph from "./Graph";
import GridMap from "./GridMap";

const ClickToPath = ({ xMin = 0, xMax = 10, yMin = 0, yMax = 10, pathProgress }) => {
  const [path, setPath] = useState([]); // store clicked dots
  const containerRef = useRef(null);
  const [size, setSize] = useState({ width: 800, height: 600 });

  // grab zoom state
  const transformContext = useTransformContext();
  const scale = transformContext?.state?.scale ?? 1;
  const positionX = transformContext?.state?.positionX ?? 1;
  const positionY = transformContext?.state?.positionY ?? 1;

  useEffect(() => {
    const el = containerRef.current;
    if (!el) return;
    const resize = () => {
      const rect = el.getBoundingClientRect();
      setSize({ width: rect.width, height: rect.height });
    };
    resize();
    window.addEventListener("resize", resize);
    return () => window.removeEventListener("resize", resize);
  }, []);

  // Click to add a dot
  const handleClick = (e) => {
    const rect = containerRef.current.getBoundingClientRect();
    const px = e.clientX - rect.left;
    const py = e.clientY - rect.top;

    // Map pixel to graph coordinates
    const xCoord = xMin + (px / rect.width) * (xMax - xMin);
    const yCoord = yMax - (py / rect.height) * (yMax - yMin);

<<<<<<< HEAD
    console.log("Click raw:", e.clientX, e.clientY);
    console.log("Converted coords:", xCoord, yCoord);
    setPath((p) => {
      console.log("Previous path:", p);
      return [...p, { x: xCoord, y: yCoord }];
    });
=======

    setPath((p) => [...p, { x: xCoord, y: yCoord }]);
>>>>>>> 33129dc1
  };

  // Map graph coordinates to pixels
  const graphToPixel = (dot) => {
    const { width, height } = size;
    const px = ((dot.x - xMin) / (xMax - xMin)) * width;
    const py = ((yMax - dot.y) / (yMax - yMin)) * height;
    return { px, py };
  };

  // Get smooth interpolated position along the path
  const getPosition = () => {
    if (path.length === 0) return { x: 0, y: 0, index: 0 };
    if (path.length === 1) return { ...path[0], index: 0 };
    console.log("Slider value is ", pathProgress)

    const totalSegments = path.length - 1;
    const pos = (pathProgress.sliderValue / 100) * totalSegments;
    const index = Math.floor(pos);
    const t = pos - index;

    const start = path[index];
    const end = path[Math.min(index + 1, path.length - 1)];

    return {
      x: start.x + (end.x - start.x) * t,
      y: start.y + (end.y - start.y) * t,
      index,
    };
  };

  const currentDot = getPosition();
  const { px, py } = graphToPixel(currentDot);

  // Split path into completed and remaining
  let completed = [];
  let remaining = [];
  if (path.length > 1) {
    completed = path.slice(0, currentDot.index + 1);
    completed.push({ x: currentDot.x, y: currentDot.y });

    remaining = [{ x: currentDot.x, y: currentDot.y }, ...path.slice(currentDot.index + 1)];
  }

  return (
    <>
    <div
      style={{ position: "relative", width: "800px", height: "600px" }}
    >
      <div
        style={{
            width: "100%",
            height: "95%"
            
        }}
        onClick={handleClick}
        ref={containerRef}
      >
        {/*deprecated <Graph />*/}
        <GridMap points={path} />

        {/* Draw completed and remaining paths */}
        <svg
            style={{
              position: "absolute",
              top: 0,
              left: 0,
              width: "100%",
              height: "100%",
              pointerEvents: "none",
            }}
        >
          {completed.length > 1 && (
            <polyline
              points={completed.map((dot) => {
                const p = graphToPixel(dot);
                return `${p.px},${p.py}`;
              }).join(" ")}
              fill="none"
              stroke="green"
              strokeWidth="3"
            />
          )}

          {remaining.length > 1 && (
            <polyline
              points={remaining.map((dot) => {
                const p = graphToPixel(dot);
                return `${p.px},${p.py}`;
              }).join(" ")}
              fill="none"
              stroke="blue"
              strokeWidth="2"
            />
          )}
        </svg>

        {/* Dots you click */}
        {path.map((dot, index) => {
          console.log(`Dot #${index}:`, dot);
          const { px, py } = graphToPixel(dot);
          return (
            <div
              key={index}
              style={{
                position: "absolute",
                left: px - 5,
                top: py - 5,
                width: 10,
                height: 10,
                borderRadius: "50%",
                backgroundColor: "green",
                pointerEvents: "none",
              }}
            />
          );
        })}

        {/* Image moving along path */}
        <img
          src="/contents/images/circe.png"
          alt="moving"
          style={{
            position: "absolute",
            left: px - (16 * scale),
            top: py - (16 * scale),
            width: 32 * scale,
            height: 32 * scale,
            pointerEvents: "none",
          }}
        />
      </div>
      </div>
  </>
  );
  
};

export default ClickToPath;<|MERGE_RESOLUTION|>--- conflicted
+++ resolved
@@ -36,17 +36,12 @@
     const xCoord = xMin + (px / rect.width) * (xMax - xMin);
     const yCoord = yMax - (py / rect.height) * (yMax - yMin);
 
-<<<<<<< HEAD
     console.log("Click raw:", e.clientX, e.clientY);
     console.log("Converted coords:", xCoord, yCoord);
     setPath((p) => {
       console.log("Previous path:", p);
       return [...p, { x: xCoord, y: yCoord }];
     });
-=======
-
-    setPath((p) => [...p, { x: xCoord, y: yCoord }]);
->>>>>>> 33129dc1
   };
 
   // Map graph coordinates to pixels
